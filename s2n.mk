--- conflicted
+++ resolved
@@ -23,13 +23,9 @@
     LIBS = -lpthread -ldl -lrt
 endif
 
-<<<<<<< HEAD
-CC	= $(CROSS_COMPILE)$(CC)
-=======
 CRYPTO_LIBS = -lcrypto
 
-CC	= $(CROSS_COMPILE)gcc
->>>>>>> 159db074
+CC	= $(CROSS_COMPILE)$(CC)
 AR	= $(CROSS_COMPILE)ar
 RANLIB	= $(CROSS_COMPILE)ranlib
 
